[package]
publish = false
name = "ic_auth_client_leptos_frontend"
version = "0.0.1"
edition = "2021"

[dependencies]
candid.workspace = true
console_error_panic_hook = "0.1.7"
dotenvy_macro = "0.15.7"
ic-auth-client = { path = "../../../../" }
<<<<<<< HEAD
ic-agent = { version = "0.39.0", features = ["wasm-bindgen"] }
=======
ic-agent = { version = "0.39.1", features = ["wasm-bindgen"] }
>>>>>>> d5b690b7
ic-cdk = "0.16.0"
leptos = { workspace = true, features = ["csr", "tracing"] }
leptos_meta = { workspace = true, features = ["csr"] }
leptos_router = { workspace = true, features = ["csr"] }
serde.workspace = true
serde-wasm-bindgen = "0.6.5"
shared = { workspace = true, features = ["frontend"] }
thiserror = "1.0.64"
web-sys = "0.3.70"<|MERGE_RESOLUTION|>--- conflicted
+++ resolved
@@ -9,11 +9,7 @@
 console_error_panic_hook = "0.1.7"
 dotenvy_macro = "0.15.7"
 ic-auth-client = { path = "../../../../" }
-<<<<<<< HEAD
-ic-agent = { version = "0.39.0", features = ["wasm-bindgen"] }
-=======
 ic-agent = { version = "0.39.1", features = ["wasm-bindgen"] }
->>>>>>> d5b690b7
 ic-cdk = "0.16.0"
 leptos = { workspace = true, features = ["csr", "tracing"] }
 leptos_meta = { workspace = true, features = ["csr"] }
