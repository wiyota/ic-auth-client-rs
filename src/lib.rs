//! Simple interface to get your web application authenticated with the Internet Identity Service for Rust.
//!
//! This crate is intended for use in front-end WebAssembly environments in conjunction with [ic-agent](https://docs.rs/ic-agent).

use crate::{
    idle_manager::{IdleManager, IdleManagerOptions},
    storage::{
        AuthClientStorage, AuthClientStorageType, KEY_STORAGE_DELEGATION, KEY_STORAGE_KEY, KEY_VECTOR,
    },
    util::delegation_chain::DelegationChain,
};
use ed25519_consensus::SigningKey;
use gloo_console::{error, warn};
use gloo_events::EventListener;
use gloo_utils::{format::JsValueSerdeExt, window};
use ic_agent::{
    export::Principal,
<<<<<<< HEAD
    identity::{AnonymousIdentity, BasicIdentity, DelegatedIdentity, DelegationError, SignedDelegation},
=======
    identity::{AnonymousIdentity, BasicIdentity, DelegatedIdentity, SignedDelegation, DelegationError},
>>>>>>> d5b690b7
    Identity,
};
use rand::thread_rng;
use serde::{Deserialize, Serialize};
use serde_wasm_bindgen::from_value;
use std::{cell::RefCell, collections::HashMap, fmt, mem, rc::Rc, sync::Arc};
use storage::StoredKey;
use wasm_bindgen::{JsCast, JsValue};
use wasm_bindgen_futures::spawn_local;
use web_sys::{Location, MessageEvent};

pub mod idle_manager;
pub mod storage;
mod util;

pub use util::delegation_chain;

type OnSuccess = Rc<RefCell<Box<dyn FnMut(AuthResponseSuccess)>>>;
type OnError = Rc<RefCell<Box<dyn FnMut(Option<String>)>>>;

const IDENTITY_PROVIDER_DEFAULT: &str = "https://identity.ic0.app";
const IDENTITY_PROVIDER_ENDPOINT: &str = "#authorize";

const ED25519_KEY_LABEL: &str = "Ed25519";

const INTERRUPT_CHECK_INTERVAL: u64 = 500;
/// The error message when a user interrupts the authentication process.
pub const ERROR_USER_INTERRUPT: &str = "UserInterrupt";

/// Represents an Internet Identity authentication request.
///
/// This struct is used to send an authentication request to the Internet Identity Service.
/// It includes all the necessary parameters that the Internet Identity Service needs to authenticate a user.
#[derive(Debug, Clone, Serialize, Deserialize, PartialEq)]
#[serde(rename_all = "camelCase")]
struct InternetIdentityAuthRequest {
    /// The kind of request. This is typically set to "authorize-client".
    pub kind: String,
    /// The public key of the session.
    pub session_public_key: Vec<u8>,
    /// The maximum time to live for the session, in nanoseconds. If not provided, a default value is used.
    #[serde(skip_serializing_if = "Option::is_none")]
    pub max_time_to_live: Option<u64>,
    /// If present, indicates whether or not the Identity Provider should allow the user to authenticate and/or register using a temporary key/PIN identity.
    #[serde(skip_serializing_if = "Option::is_none")]
    pub allow_pin_authentication: Option<bool>,
    /// Origin for Identity Provider to use while generating the delegated identity. For II, the derivation origin must authorize this origin by setting a record at `<derivation-origin>/.well-known/ii-alternative-origins`.
    #[serde(skip_serializing_if = "Option::is_none")]
    pub derivation_origin: Option<String>,
}


/// Represents a successful authentication response.
///
/// This struct is used to store the details of a successful authentication response from the Internet Identity Service.
/// It includes the delegations, the user's public key, and the authentication method used.
#[derive(Debug, Clone)]
pub struct AuthResponseSuccess {
    /// The delegations provided by the user during the authentication process.
    pub delegations: Vec<SignedDelegation>,
    /// The public key of the user.
    pub user_public_key: Vec<u8>,
    /// The authentication method used by the user.
    pub authn_method: String,
}

/// Represents a response message from the Identity Service.
///
/// This struct is used to store the details of a response message from the Identity Service.
/// It includes the kind of the response, the delegations, the user's public key, the authentication method used,
/// and the error message in case of failure.
#[derive(Debug, Clone, Deserialize)]
#[serde(rename_all = "camelCase")]
struct IdentityServiceResponseMessage {
    /// The kind of the response. This is typically set to "authorize-ready", "authorize-client-success", or "authorize-client-failure".
    kind: String,

    /// The delegations provided by the user during the authentication process. This is present in case of a successful authentication.
    delegations: Option<Vec<SignedDelegation>>,

    /// The public key of the user. This is present in case of a successful authentication.
    user_public_key: Option<Vec<u8>>,

    /// The authentication method used by the user. This is present in case of a successful authentication.
    authn_method: Option<String>,

    /// The error message in case of a failed authentication.
    text: Option<String>,
}

impl IdentityServiceResponseMessage {
    /// Returns the kind of the Identity Service response.
    pub fn kind(&self) -> IdentityServiceResponseKind {
        match self.kind.as_str() {
            "authorize-ready" => IdentityServiceResponseKind::Ready,
            "authorize-client-success" => {
                IdentityServiceResponseKind::AuthSuccess(AuthResponseSuccess {
                    delegations: self.delegations.clone().unwrap_or_default(),
                    user_public_key: self.user_public_key.clone().unwrap_or_default(),
                    authn_method: self.authn_method.clone().unwrap_or_default(),
                })
            }
            "authorize-client-failure" => {
                IdentityServiceResponseKind::AuthFailure(self.text.clone().unwrap_or_default())
            }
            _ => panic!("Unexpected response kind: {}", self.kind),
        }
    }
}

/// Enum representing the kind of response from the Identity Service.
#[derive(Debug, Clone)]
enum IdentityServiceResponseKind {
    /// Represents a ready state.
    Ready,
    /// Represents a successful authentication response.
    AuthSuccess(AuthResponseSuccess),
    /// Represents a failed authentication response with an error message.
    AuthFailure(String),
}

/// The tool for managing authentication and identity.
/// It maintains the state of the user's identity and provides methods for authentication.
#[derive(Clone)]
pub struct AuthClient {
    /// The user's identity. This can be an anonymous identity, an Ed25519 identity, or a delegated identity.
    identity: Rc<RefCell<ArcIdentityType>>,
    /// The key associated with the user's identity.
    key: ArcIdentityType,
    /// The storage used to persist the user's identity and key.
    storage: AuthClientStorageType,
    /// The delegation chain associated with the user's identity.
    chain: Rc<RefCell<Option<DelegationChain>>>,
    /// The idle manager that handles idle timeouts.
    pub idle_manager: Option<IdleManager>,
    /// The options for handling idle timeouts.
    idle_options: Rc<Option<IdleOptions>>,
    /// A handle on the Identity Provider (IdP) window. This is used to interact with the IdP during the authentication process.
    idp_window: Rc<RefCell<Option<web_sys::Window>>>,
    /// The event handler for processing events from the IdP. This is used to handle the responses from the IdP during the authentication process.
    event_handler: Rc<RefCell<Option<EventListener>>>,
}

impl AuthClient {
    /// Default time to live for the session in nanoseconds (8 hours).
    const DEFAULT_TIME_TO_LIVE: u64 = 8 * 60 * 60 * 1_000_000_000;

    /// Create a new [`AuthClientBuilder`] for building an AuthClient.
    pub fn builder() -> AuthClientBuilder {
        AuthClientBuilder::new()
    }

    /// Creates a new [`AuthClient`] with default options.
    pub async fn new() -> Result<Self, DelegationError> {
        Self::new_with_options(AuthClientCreateOptions::default()).await
    }

    /// Creates a new [`AuthClient`] with the provided options.
    pub async fn new_with_options(options: AuthClientCreateOptions) -> Result<Self, DelegationError> {
        let mut storage = options.storage.unwrap_or_default();

        let mut key: Option<ArcIdentityType> = None;

        if let Some(identity) = options.identity.clone() {
            key = Some(identity.into());
        } else {
            let maybe_local_storage = storage.get(KEY_STORAGE_KEY).await;

            if let Some(maybe_local_storage) = maybe_local_storage {
                let private_key = maybe_local_storage.decode();

                match private_key {
                    Ok(private_key) => {
                        key = Some(ArcIdentityType::Ed25519(Arc::new(
                            BasicIdentity::from_signing_key(private_key),
                        )));
                    }
                    Err(e) => {
                        error!(format!("Failed to decode private key: {:?}", e));
                    }
                }
            }
        }

        let mut identity = ArcIdentityType::Anonymous(Arc::new(AnonymousIdentity));
        let mut chain: Option<DelegationChain> = None;

        let options_identity_is_some = options.identity.is_some();

        if key.is_some() {
            let chain_storage = storage.get(KEY_STORAGE_DELEGATION).await;

            if let Some(op_identity) = options.identity {
                identity = op_identity.into();
            } else if let Some(chain_storage) = chain_storage {
                match chain_storage {
                    StoredKey::String(chain_storage) => {
                        chain = Some(DelegationChain::from_json(&chain_storage));

                        if chain.as_ref().unwrap().is_delegation_valid(None) {
                            let (public_key, delegations) = {
                                let chain = chain.as_mut().unwrap();
                                (
                                    mem::take(&mut chain.public_key),
                                    mem::take(&mut chain.delegations),
                                )
                            };
                            identity =
                                ArcIdentityType::Delegated(Arc::new(DelegatedIdentity::new_unchecked(
                                    public_key,
                                    Box::new(key.clone().unwrap().as_arc_identity()),
                                    delegations,
                                )?));
                        } else {
                            Self::delete_storage(&mut storage).await;
                            key = None;
                        }
                    }
                    StoredKey::CryptoKeyPair(_) => {
                        panic!("Delegation chain is incorrectly stored. A delegation chain should be stored as a string.")
                    }
                }
            }
        }

        let mut idle_manager: Option<IdleManager> = None;
        if !options
            .idle_options
            .as_ref()
            .and_then(|o| o.disable_idle)
            .unwrap_or(false)
            && (chain.is_some() || options_identity_is_some)
        {
            let idle_manager_options: Option<IdleManagerOptions> = options
                .idle_options
                .as_ref()
                .map(|o| o.idle_manager_options.clone());
            idle_manager = Some(IdleManager::new(idle_manager_options));
        }

        if key.is_none() {
            let private_key = SigningKey::new(thread_rng());

            storage
                .set(KEY_STORAGE_KEY, StoredKey::encode(&private_key))
                .await;

<<<<<<< HEAD
=======
            key = Some(ArcIdentityType::Ed25519(Arc::new(
                BasicIdentity::from_signing_key(private_key),
            )));
        }

>>>>>>> d5b690b7
        Ok(
            Self {
                identity: Rc::new(RefCell::new(identity)),
                key: key.unwrap(),
                storage,
                chain: Rc::new(RefCell::new(chain)),
                idle_manager,
                idle_options: Rc::new(options.idle_options),
                idp_window: Rc::new(RefCell::new(None)),
                event_handler: Rc::new(RefCell::new(None)),
            }
        )
    }

    /// Registers the default idle callback.
    fn register_default_idle_callback(
        identity: Rc<RefCell<ArcIdentityType>>,
        storage: AuthClientStorageType,
        chain: Rc<RefCell<Option<DelegationChain>>>,
        idle_manager: Option<IdleManager>,
        idle_options: Rc<Option<IdleOptions>>,
    ) {
        if let Some(options) = idle_options.as_ref() {
            if options.disable_default_idle_callback.unwrap_or_default() {
                return;
            }

            if options
                .idle_manager_options
                .on_idle
                .as_ref()
                .borrow()
                .is_none()
            {
                if let Some(idle_manager) = idle_manager.as_ref() {
                    let callback = {
                        let identity = identity.clone();
                        let storage = storage.clone();
                        let chain = chain.clone();
                        move || {
                            let identity = identity.clone();
                            let storage = storage.clone();
                            let chain = chain.clone();
                            spawn_local(async move {
                                Self::logout_core(identity, storage, chain, None).await;
                                window().location().reload().unwrap();
                            });
                        }
                    };
                    idle_manager.register_callback(callback);
                }
            }
        }
    }

    /// Handles a successful authentication response.
    async fn handle_success(
        &mut self,
        message: AuthResponseSuccess,
        on_success: Option<OnSuccess>,
    ) -> Result<(), DelegationError>
    {
        let delegations = message.delegations.clone();
        let user_public_key = message.user_public_key.clone();

        {
            let mut chain_guard = self.chain.borrow_mut();
            *chain_guard = Some(DelegationChain {
                delegations: delegations.clone(),
                public_key: user_public_key.clone(),
            });

            let mut identity_guard = self.identity.borrow_mut();
<<<<<<< HEAD
            *identity_guard = ArcIdentityType::Delegated(Arc::new(DelegatedIdentity::new(
                user_public_key.clone(),
                Box::new(self.key.as_arc_identity()),
                delegations.clone(),
            )?));
=======
            *identity_guard = ArcIdentityType::Delegated(Arc::new(
                DelegatedIdentity::new_unchecked(
                    user_public_key.clone(),
                    Box::new(self.key.as_arc_identity()),
                    delegations.clone(),
                )
            ));
>>>>>>> d5b690b7
        }

        if let Some(w) = self.idp_window.borrow_mut().take() {
            w.close().expect("Failed to close IdP window")
        };

        // create the idle manager on a successful login if we haven't disabled it
        // and it doesn't already exist.
        let disable_idle = match self.idle_options.as_ref() {
            Some(options) => options.disable_idle.unwrap_or(false),
            None => false,
        };
        if self.idle_manager.is_none() && !disable_idle {
            #[allow(clippy::manual_map)] // std Rc can't be mapped
            let idle_manager_options = match self.idle_options.as_ref() {
                Some(options) => Some(options.idle_manager_options.clone()),
                None => None,
            };

            let new_idle_manager = IdleManager::new(idle_manager_options);

            self.idle_manager.replace(new_idle_manager);

            Self::register_default_idle_callback(
                self.identity.clone(),
                self.storage.clone(),
                self.chain.clone(),
                self.idle_manager.clone(),
                self.idle_options.clone(),
            );
        }

        self.event_handler.take();

        let chain = self.chain.borrow().clone();

        if let Some(chain) = chain {
            self.storage
                .set(KEY_STORAGE_DELEGATION, chain.to_json())
                .await;
        }

        // on_success should be the last thing to do to avoid consumers
        // interfering by navigating or refreshing the page
        if let Some(on_success) = on_success {
            on_success.borrow_mut()(message);
        }

        Ok(())
    }

    /// Returns the identity of the user.
    pub fn identity(&self) -> Arc<dyn Identity> {
        let identity_guard = self.identity.borrow();
        identity_guard.as_arc_identity()
    }

    /// Checks if the user is authenticated.
    pub fn is_authenticated(&self) -> bool {
        let is_not_anonymous = self
            .identity()
            .sender()
            .map(|s| s != Principal::anonymous())
            .unwrap_or(false);

        let has_chain = self.chain.borrow().is_some();

        is_not_anonymous && has_chain
    }

    /// Logs the user in with default options.
    pub fn login(&mut self) {
        self.login_with_options(AuthClientLoginOptions::default());
    }

    /// Logs the user in with the provided options.
    pub fn login_with_options(&mut self, options: AuthClientLoginOptions) {
        let window = web_sys::window().unwrap();

        // Create the URL of the IDP. (e.g. https://XXXX/#authorize)
        let identity_provider_url: web_sys::Url = options
            .identity_provider
            .clone()
            .unwrap_or_else(|| web_sys::Url::new(IDENTITY_PROVIDER_DEFAULT).unwrap());

        // Set the correct hash if it isn't already set.
        identity_provider_url.set_hash(IDENTITY_PROVIDER_ENDPOINT);

        // If `login` has been called previously, then close/remove any previous windows
        // and event listeners.
        if let Some(idp_window) = self.idp_window.borrow_mut().take() {
            idp_window.close().unwrap();
        }
        self.event_handler.take();

        // Open a new window with the IDP provider.
        self.idp_window = Rc::new(RefCell::new(
            window
                .open_with_url_and_target_and_features(
                    &identity_provider_url.href(),
                    "idpWindow",
                    options.window_opener_features.as_deref().unwrap_or(""),
                )
                .unwrap(),
        ));

        // Add an event listener to handle responses.
        self.event_handler.clone().replace(Some(
            self.get_event_handler(identity_provider_url.clone(), options.clone())
                .unwrap(),
        ));

        self.check_interruption(options.on_error);
    }

    /// Checks for user interruption during the login process.
    fn check_interruption(&self, on_error: Option<OnError>) {
        let event_handler = self.event_handler.clone();
        let idp_window = self.idp_window.clone();

        spawn_local({
            async move {
                loop {
                    // Lock the idp_window only once and release the lock immediately.
                    let idp_window_cloned = idp_window.borrow().clone();

                    // The idp_window is opened and not yet closed by the client.
                    if let Some(idp_window_cloned) = idp_window_cloned {
                        if idp_window_cloned.closed().unwrap() {
                            Self::handle_failure(
                                event_handler,
                                idp_window,
                                Some(ERROR_USER_INTERRUPT.to_string()),
                                on_error,
                            );
                            break;
                        }

                        wasm_timer::Delay::new(std::time::Duration::from_millis(
                            INTERRUPT_CHECK_INTERVAL,
                        ))
                        .await
                        .unwrap();
                    } else {
                        break;
                    }
                }
            }
        });
    }

    /// Returns an event handler for the login process.
    fn get_event_handler(
        &mut self,
        identity_provider_url: web_sys::Url,
        options: AuthClientLoginOptions,
    ) -> Result<EventListener, JsValue> {
        let client = self.clone();

        let callback = move |event: &web_sys::Event| {
            let event = event.dyn_ref::<MessageEvent>().unwrap();

            if event.origin() != identity_provider_url.origin() {
                warn!(format!(
                    "WARNING: expected origin '{}', got '{}' (ignoring)",
                    identity_provider_url.origin(),
                    event.origin()
                ));
                return;
            }

            let message: IdentityServiceResponseMessage = match from_value(event.data()) {
                Ok(msg) => msg,
                Err(e) => {
                    error!(e);
                    return;
                }
            };

            let max_time_to_live = options
                .max_time_to_live
                .unwrap_or(Self::DEFAULT_TIME_TO_LIVE);

            match message.kind() {
                IdentityServiceResponseKind::Ready => {
                    use web_sys::js_sys::{Reflect, Uint8Array};

                    let request = InternetIdentityAuthRequest {
                        kind: "authorize-client".to_string(),
                        session_public_key: client
                            .key
                            .public_key()
                            .expect("Failed to get public key"),
                        max_time_to_live: Some(max_time_to_live),
                        allow_pin_authentication: options.allow_pin_authentication,
                        derivation_origin: options
                            .derivation_origin
                            .clone()
                            .map(|d| d.to_string().into()),
                    };
                    let request_js_value = JsValue::from_serde(&request).unwrap();
                    let session_public_key = Uint8Array::from(&request.session_public_key[..]);
                    Reflect::set(
                        &request_js_value,
                        &JsValue::from_str("sessionPublicKey"),
                        &session_public_key.into(),
                    )
                    .unwrap();

                    if let Some(custom_values) = options.custom_values.clone() {
                        let custom_values = custom_values.into_iter().map(|(k, v)| {
                            (k, JsValue::from_serde(&v).unwrap())
                        }).collect::<HashMap<String, JsValue>>();
                        for (k, v) in custom_values {
                            Reflect::set(&request_js_value, &JsValue::from_str(&k), &v).unwrap();
                        }
                    }

                    if let Some(idp_window) = client.idp_window.borrow().as_ref() {
                        idp_window
                            .post_message(&request_js_value, &identity_provider_url.origin())
                            .unwrap();
                    }
                }
                IdentityServiceResponseKind::AuthSuccess(response) => {
                    let mut client = client.clone();
                    let on_success = options.on_success.clone();
                    spawn_local(async move {
                        client.handle_success(response, on_success).await.unwrap();
                    });
                }
                IdentityServiceResponseKind::AuthFailure(error_message) => {
                    let event_handler = client.event_handler.clone();
                    let idp_window = client.idp_window.clone();
                    let on_error = options.on_error.clone();
                    spawn_local(async move {
                        Self::handle_failure(
                            event_handler,
                            idp_window,
                            Some(error_message),
                            on_error,
                        );
                    });
                }
            }
        };

        Ok(EventListener::new(&window(), "message", callback))
    }

    /// Handles a failed authentication response.
    fn handle_failure(
        event_handler: Rc<RefCell<Option<EventListener>>>,
        idp_window: Rc<RefCell<Option<web_sys::Window>>>,
        error_message: Option<String>,
        on_error: Option<OnError>,
    ) {
        if let Some(idp_window) = idp_window.borrow_mut().take() {
            idp_window.close().unwrap();
        }

        if let Some(on_error) = on_error {
            on_error.borrow_mut()(error_message);
        }

        event_handler.clone().take();
    }

    /// Logs out the user and clears the stored identity.
    async fn logout_core(
        identity: Rc<RefCell<ArcIdentityType>>,
        mut storage: AuthClientStorageType,
        chain: Rc<RefCell<Option<DelegationChain>>>,
        return_to: Option<Location>,
    ) {
        Self::delete_storage(&mut storage).await;

        // Reset this auth client to a non-authenticated state.
        *identity.borrow_mut() = ArcIdentityType::Anonymous(Arc::new(AnonymousIdentity));
        chain.borrow_mut().take();

        // If a return URL is provided, redirect the user to that URL.
        if let Some(return_to) = return_to {
            let window = web_sys::window().unwrap();
            if window
                .history()
                .expect("No history found")
                .push_state_with_url(
                    &JsValue::null(),
                    "",
                    Some(return_to.href().unwrap().as_str()),
                )
                .is_err()
            {
                window
                    .location()
                    .set_href(&return_to.href().unwrap())
                    .expect("Failed to set href");
            }
        }
    }

    /// Log the user out.
    /// If a return URL is provided, the user will be redirected to that URL after logging out.
    pub async fn logout(&self, return_to: Option<Location>) {
        Self::logout_core(
            self.identity.clone(),
            self.storage.clone(),
            self.chain.clone(),
            return_to,
        )
        .await;
    }

    /// Deletes the stored keys from the provided storage.
    async fn delete_storage<S>(storage: &mut S)
    where
        S: AuthClientStorage,
    {
        storage.remove(KEY_STORAGE_KEY).await;
        storage.remove(KEY_STORAGE_DELEGATION).await;
        storage.remove(KEY_VECTOR).await;
    }
}

/// Builder for the [`AuthClient`].
#[derive(Default)]
pub struct AuthClientBuilder {
    identity: Option<IdentityType>,
    storage: Option<AuthClientStorageType>,
    key_type: Option<BaseKeyType>,
    idle_options: IdleOptions,
}

impl AuthClientBuilder {
    /// Creates a new [`AuthClientBuilder`].
    fn new() -> Self {
        Self::default()
    }

    /// An optional identity to use as the base. If not provided, an `Ed25519` key pair will be used.
    pub fn identity(&mut self, identity: IdentityType) -> &mut Self {
        self.identity = Some(identity);
        self
    }

    /// Optional storage with get, set, and remove methods. Currentry only `LocalStorage` is supported.
    pub fn storage(&mut self, storage: AuthClientStorageType) -> &mut Self {
        self.storage = Some(storage);
        self
    }

    /// The type of key to use for the base key. If not provided, `Ed25519` will be used by default.
    pub fn key_type(&mut self, key_type: BaseKeyType) -> &mut Self {
        self.key_type = Some(key_type);
        self
    }

    /// Options for handling idle timeouts. If not provided, default options will be used.
    pub fn idle_options(&mut self, idle_options: IdleOptions) -> &mut Self {
        self.idle_options = idle_options;
        self
    }

    /// If set to `true`, disables the idle timeout functionality.
    pub fn disable_idle(&mut self, disable_idle: bool) -> &mut Self {
        self.idle_options.disable_idle = Some(disable_idle);
        self
    }

    /// If set to `true`, disables the default idle timeout callback.
    pub fn disable_default_idle_callback(&mut self, disable_default_idle_callback: bool) -> &mut Self {
        self.idle_options.disable_default_idle_callback = Some(disable_default_idle_callback);
        self
    }

    /// Options for the [`IdleManager`] that handles idle timeouts.
    pub fn idle_manager_options(&mut self, idle_manager_options: IdleManagerOptions) -> &mut Self {
        self.idle_options.idle_manager_options = idle_manager_options;
        self
    }

    /// A callback function to be executed when the system becomes idle.
    pub fn on_idle(&mut self, on_idle: fn()) -> &mut Self {
        self.idle_options.idle_manager_options.on_idle = Rc::new(RefCell::new(Some(Box::new(on_idle) as Box<dyn FnMut()>)));
        self
    }

    /// The duration of inactivity after which the system is considered idle.
    pub fn idle_timeout(&mut self, idle_timeout: u32) -> &mut Self {
        self.idle_options.idle_manager_options.idle_timeout = Some(idle_timeout);
        self
    }

    /// A delay for debouncing scroll events.
    pub fn scroll_debounce(&mut self, scroll_debounce: u32) -> &mut Self {
        self.idle_options.idle_manager_options.scroll_debounce = Some(scroll_debounce);
        self
    }

    /// A flag indicating whether to capture scroll events.
    pub fn capture_scroll(&mut self, capture_scroll: bool) -> &mut Self {
        self.idle_options.idle_manager_options.capture_scroll = Some(capture_scroll);
        self
    }

    /// Builds a new [`AuthClient`].
    pub async fn build(&mut self) -> Result<AuthClient, DelegationError> {
        let options = AuthClientCreateOptions {
            identity: mem::take(&mut self.identity),
            storage: mem::take(&mut self.storage),
            key_type: mem::take(&mut self.key_type),
            idle_options: Some(mem::take(&mut self.idle_options)),
        };

        AuthClient::new_with_options(options).await
    }
}

/// Enum representing the different types of identity to use as the base.
#[derive(Clone)]
pub enum IdentityType {
    Anonymous(AnonymousIdentity),
    Ed25519(Arc<BasicIdentity>),
    Delegated(Arc<DelegatedIdentity>),
}

impl From<IdentityType> for ArcIdentityType {
    fn from(id: IdentityType) -> Self {
        match id {
            IdentityType::Anonymous(id) => ArcIdentityType::Anonymous(Arc::new(id)),
            IdentityType::Ed25519(id) => ArcIdentityType::Ed25519(id),
            IdentityType::Delegated(id) => ArcIdentityType::Delegated(id),
        }
    }
}

#[derive(Clone)]
enum ArcIdentityType {
    Anonymous(Arc<AnonymousIdentity>),
    Ed25519(Arc<BasicIdentity>),
    Delegated(Arc<DelegatedIdentity>),
}

impl ArcIdentityType {
    fn as_arc_identity(&self) -> Arc<dyn Identity> {
        match self {
            ArcIdentityType::Anonymous(id) => id.clone(),
            ArcIdentityType::Ed25519(id) => id.clone(),
            ArcIdentityType::Delegated(id) => id.clone(),
        }
    }

    fn public_key(&self) -> Option<Vec<u8>> {
        match self {
            ArcIdentityType::Anonymous(id) => id.public_key(),
            ArcIdentityType::Ed25519(id) => id.public_key(),
            ArcIdentityType::Delegated(id) => id.public_key(),
        }
    }
}
/// Options for the [`AuthClient::login_with_options`].
#[derive(Clone, Default)]
pub struct AuthClientLoginOptions {
    /// The URL of the identity provider.
    identity_provider: Option<web_sys::Url>,

    /// Expiration of the authentication in nanoseconds.
    max_time_to_live: Option<u64>,

    /// If present, indicates whether or not the Identity Provider should allow the user to authenticate and/or register using a temporary key/PIN identity.
    ///
    /// Authenticating dapps may want to prevent users from using Temporary keys/PIN identities because Temporary keys/PIN identities are less secure than Passkeys (webauthn credentials) and because Temporary keys/PIN identities generally only live in a browser database (which may get cleared by the browser/OS).
    allow_pin_authentication: Option<bool>,

    /// Origin for Identity Provider to use while generating the delegated identity. For II, the derivation origin must authorize this origin by setting a record at `<derivation-origin>/.well-known/ii-alternative-origins`.
    ///
    /// See: <https://github.com/dfinity/internet-identity/blob/main/docs/ii-spec.mdx#alternative-frontend-origins>
    derivation_origin: Option<web_sys::Url>,

    /// Auth Window feature config string.
    ///
    /// # Example
    /// ```
    /// toolbar=0,location=0,menubar=0,width=500,height=500,left=100,top=100
    /// ```
    window_opener_features: Option<String>,

    /// Callback once login has completed.
    on_success: Option<OnSuccess>,

    /// Callback in case authentication fails.
    on_error: Option<OnError>,

    /// Extra values to be passed in the login request during the authorize-ready phase.
    custom_values: Option<HashMap<String, serde_json::Value>>,
}

impl AuthClientLoginOptions {
    /// Creates a new [`AuthClientLoginOptionsBuilder`].
    pub fn builder() -> AuthClientLoginOptionsBuilder {
        AuthClientLoginOptionsBuilder::new()
    }
}

/// Builder for the [`AuthClientLoginOptions`].
pub struct AuthClientLoginOptionsBuilder {
    identity_provider: Option<web_sys::Url>,
    max_time_to_live: Option<u64>,
    allow_pin_authentication: Option<bool>,
    derivation_origin: Option<web_sys::Url>,
    window_opener_features: Option<String>,
    on_success: Option<Box<dyn FnMut(AuthResponseSuccess)>>,
    on_error: Option<Box<dyn FnMut(Option<String>)>>,
    custom_values: Option<HashMap<String, serde_json::Value>>,
}

impl AuthClientLoginOptionsBuilder {
    fn new() -> Self {
        Self {
            identity_provider: None,
            max_time_to_live: None,
            allow_pin_authentication: None,
            derivation_origin: None,
            window_opener_features: None,
            on_success: None,
            on_error: None,
            custom_values: None,
        }
    }

    /// The URL of the identity provider.
    pub fn identity_provider(mut self, identity_provider: web_sys::Url) -> Self {
        self.identity_provider = Some(identity_provider);
        self
    }

    /// Expiration of the authentication in nanoseconds.
    pub fn max_time_to_live(mut self, max_time_to_live: u64) -> Self {
        self.max_time_to_live = Some(max_time_to_live);
        self
    }

    /// If present, indicates whether or not the Identity Provider should allow the user to authenticate and/or register using a temporary key/PIN identity.
    ///
    /// Authenticating dapps may want to prevent users from using Temporary keys/PIN identities because Temporary keys/PIN identities are less secure than Passkeys (webauthn credentials) and because Temporary keys/PIN identities generally only live in a browser database (which may get cleared by the browser/OS).
    pub fn allow_pin_authentication(mut self, allow_pin_authentication: bool) -> Self {
        self.allow_pin_authentication = Some(allow_pin_authentication);
        self
    }

    /// Origin for Identity Provider to use while generating the delegated identity. For II, the derivation origin must authorize this origin by setting a record at `<derivation-origin>/.well-known/ii-alternative-origins`.
    ///
    /// See: <https://github.com/dfinity/internet-identity/blob/main/docs/ii-spec.mdx#alternative-frontend-origins>
    pub fn derivation_origin(mut self, derivation_origin: web_sys::Url) -> Self {
        self.derivation_origin = Some(derivation_origin);
        self
    }

    /// Auth Window feature config string.
    ///
    /// # Example
    /// ```
    /// toolbar=0,location=0,menubar=0,width=500,height=500,left=100,top=100
    /// ```
    pub fn window_opener_features(mut self, window_opener_features: String) -> Self {
        self.window_opener_features = Some(window_opener_features);
        self
    }

    /// Callback once login has completed.
    pub fn on_success<F>(mut self, on_success: F) -> Self
    where
        F: FnMut(AuthResponseSuccess) + 'static,
    {
        self.on_success = Some(Box::new(on_success));
        self
    }

    /// Callback in case authentication fails.
    pub fn on_error<F>(mut self, on_error: F) -> Self
    where
        F: FnMut(Option<String>) + 'static,
    {
        self.on_error = Some(Box::new(on_error));
        self
    }

    /// Extra values to be passed in the login request during the authorize-ready phase.
    pub fn custom_values(mut self, custom_values: HashMap<String, serde_json::Value>) -> Self {
        self.custom_values = Some(custom_values);
        self
    }

    /// Build the [`AuthClientLoginOptions`].
    pub fn build(self) -> AuthClientLoginOptions {
        AuthClientLoginOptions {
            identity_provider: self.identity_provider,
            max_time_to_live: self.max_time_to_live,
            allow_pin_authentication: self.allow_pin_authentication,
            derivation_origin: self.derivation_origin,
            window_opener_features: self.window_opener_features,
            on_success: self.on_success.map(|f| Rc::new(RefCell::new(f))),
            on_error: self.on_error.map(|f| Rc::new(RefCell::new(f))),
            custom_values: self.custom_values,
        }
    }
}

/// Options for creating a new [`AuthClient`].
#[derive(Default)]
pub struct AuthClientCreateOptions {
    /// An optional identity to use as the base. If not provided, an `Ed25519` key pair will be used.
    pub identity: Option<IdentityType>,
    /// Optional storage with get, set, and remove methods. Currentry only `LocalStorage` is supported.
    pub storage: Option<AuthClientStorageType>,
    /// The type of key to use for the base key. If not provided, `Ed25519` will be used by default.
    pub key_type: Option<BaseKeyType>,
    /// Options for handling idle timeouts. If not provided, default options will be used.
    pub idle_options: Option<IdleOptions>,
}

/// Options for handling idle timeouts.
#[derive(Default)]
pub struct IdleOptions {
    /// If set to `true`, disables the idle timeout functionality.
    pub disable_idle: Option<bool>,
    /// If set to `true`, disables the default idle timeout callback.
    pub disable_default_idle_callback: Option<bool>,
    /// Options for the [`IdleManager`] that handles idle timeouts.
    pub idle_manager_options: IdleManagerOptions,
}

impl IdleOptions {
    /// Create a new [`IdleOptionsBuilder`].
    pub fn builder() -> IdleOptionsBuilder {
        IdleOptionsBuilder::new()
    }
}

/// Builder for [`IdleOptions`].
pub struct IdleOptionsBuilder {
    disable_idle: Option<bool>,
    disable_default_idle_callback: Option<bool>,
    idle_manager_options: IdleManagerOptions,
}

impl IdleOptionsBuilder {
    fn new() -> Self {
        Self {
            disable_idle: None,
            disable_default_idle_callback: None,
            idle_manager_options: IdleManagerOptions::default(),
        }
    }

    /// If set to `true`, disables the idle timeout functionality.
    pub fn disable_idle(&mut self, disable_idle: bool) -> &mut Self {
        self.disable_idle = Some(disable_idle);
        self
    }

    /// If set to `true`, disables the default idle timeout callback.
    pub fn disable_default_idle_callback(&mut self, disable_default_idle_callback: bool) -> &mut Self {
        self.disable_default_idle_callback = Some(disable_default_idle_callback);
        self
    }

    /// Options for the [`IdleManager`] that handles idle timeouts.
    pub fn idle_manager_options(&mut self, idle_manager_options: IdleManagerOptions) -> &mut Self {
        self.idle_manager_options = idle_manager_options;
        self
    }

    /// A callback function to be executed when the system becomes idle.
    pub fn on_idle(&mut self, on_idle: fn()) -> &mut Self {
        self.idle_manager_options.on_idle = Rc::new(RefCell::new(Some(Box::new(on_idle) as Box<dyn FnMut()>)));
        self
    }

    /// The duration of inactivity after which the system is considered idle.
    pub fn idle_timeout(&mut self, idle_timeout: u32) -> &mut Self {
        self.idle_manager_options.idle_timeout = Some(idle_timeout);
        self
    }

    /// A delay for debouncing scroll events.
    pub fn scroll_debounce(&mut self, scroll_debounce: u32) -> &mut Self {
        self.idle_manager_options.scroll_debounce = Some(scroll_debounce);
        self
    }

    /// A flag indicating whether to capture scroll events.
    pub fn capture_scroll(&mut self, capture_scroll: bool) -> &mut Self {
        self.idle_manager_options.capture_scroll = Some(capture_scroll);
        self
    }

    /// Build the [`IdleOptions`].
    pub fn build(&mut self) -> IdleOptions {
        IdleOptions {
            disable_idle: mem::take(&mut self.disable_idle),
            disable_default_idle_callback: mem::take(&mut self.disable_default_idle_callback),
            idle_manager_options: mem::take(&mut self.idle_manager_options),
        }
    }
}

/// Enum representing the type of base key used for the identity.
///
/// Currently, only Ed25519 is supported.
#[derive(Clone, Copy, Debug, PartialEq, Serialize, Deserialize, Default)]
pub enum BaseKeyType {
    /// Ed25519 base key type.
    #[default]
    Ed25519,
}

impl fmt::Display for BaseKeyType {
    fn fmt(&self, f: &mut fmt::Formatter<'_>) -> fmt::Result {
        match self {
            BaseKeyType::Ed25519 => write!(f, "{}", ED25519_KEY_LABEL),
        }
    }
}

#[cfg(test)]
mod tests {
    use super::*;
    use wasm_bindgen_test::*;

    #[wasm_bindgen_test]
    fn test_idle_options_builder() {
        let mut builder = IdleOptionsBuilder::new();
        builder.disable_idle(true);
        builder.disable_default_idle_callback(true);
        builder.on_idle(|| {});
        builder.idle_timeout(1000);
        builder.scroll_debounce(500);
        builder.capture_scroll(true);
        let options = builder.build();
        assert_eq!(options.disable_idle, Some(true));
        assert_eq!(options.disable_default_idle_callback, Some(true));
        assert!(options.idle_manager_options.on_idle.borrow().is_some());
        assert_eq!(options.idle_manager_options.idle_timeout, Some(1000));
        assert_eq!(options.idle_manager_options.scroll_debounce, Some(500));
        assert_eq!(options.idle_manager_options.capture_scroll, Some(true));
    }

    #[wasm_bindgen_test]
    fn test_idle_options_builder_chaining() {
        let options = IdleOptions::builder()
            .disable_idle(true)
            .disable_default_idle_callback(true)
            .on_idle(|| {})
            .idle_timeout(1000)
            .scroll_debounce(500)
            .capture_scroll(true)
            .build();
        assert_eq!(options.disable_idle, Some(true));
        assert_eq!(options.disable_default_idle_callback, Some(true));
        assert!(options.idle_manager_options.on_idle.borrow().is_some());
        assert_eq!(options.idle_manager_options.idle_timeout, Some(1000));
        assert_eq!(options.idle_manager_options.scroll_debounce, Some(500));
        assert_eq!(options.idle_manager_options.capture_scroll, Some(true));
    }

    #[wasm_bindgen_test]
    fn test_base_key_type_display() {
        assert_eq!(BaseKeyType::Ed25519.to_string(), ED25519_KEY_LABEL);
    }

    #[wasm_bindgen_test]
    fn test_base_key_type_default() {
        assert_eq!(BaseKeyType::default(), BaseKeyType::Ed25519);
    }

    #[wasm_bindgen_test]
    async fn test_auth_client_builder() {
        let private_key = SigningKey::new(thread_rng());
        let identity = IdentityType::Ed25519(Arc::new(BasicIdentity::from_signing_key(private_key)));

        let idle_options = IdleOptions::builder()
            .disable_idle(true)
            .disable_default_idle_callback(true)
            .on_idle(|| {})
            .idle_timeout(1000)
            .scroll_debounce(500)
            .capture_scroll(true)
            .build();

        let auth_client = AuthClient::builder()
            .identity(identity)
            .idle_options(idle_options)
            .build()
            .await
            .unwrap();

        assert!(!auth_client.is_authenticated());
    }

    #[wasm_bindgen_test]
    fn test_auth_client_login_options_builder() {
        let custom_values = vec![("key".to_string(), "value".into())].into_iter().collect();

        let options = AuthClientLoginOptions::builder()
            .allow_pin_authentication(true)
            .custom_values(custom_values)
            .on_error(|_| {})
            .on_success(|_| {})
            .build();

        assert_eq!(options.allow_pin_authentication, Some(true));
        assert!(options.on_error.is_some());
        assert!(options.on_success.is_some());
    }
}<|MERGE_RESOLUTION|>--- conflicted
+++ resolved
@@ -15,11 +15,7 @@
 use gloo_utils::{format::JsValueSerdeExt, window};
 use ic_agent::{
     export::Principal,
-<<<<<<< HEAD
-    identity::{AnonymousIdentity, BasicIdentity, DelegatedIdentity, DelegationError, SignedDelegation},
-=======
     identity::{AnonymousIdentity, BasicIdentity, DelegatedIdentity, SignedDelegation, DelegationError},
->>>>>>> d5b690b7
     Identity,
 };
 use rand::thread_rng;
@@ -232,7 +228,7 @@
                                     public_key,
                                     Box::new(key.clone().unwrap().as_arc_identity()),
                                     delegations,
-                                )?));
+                                )));
                         } else {
                             Self::delete_storage(&mut storage).await;
                             key = None;
@@ -267,14 +263,11 @@
                 .set(KEY_STORAGE_KEY, StoredKey::encode(&private_key))
                 .await;
 
-<<<<<<< HEAD
-=======
             key = Some(ArcIdentityType::Ed25519(Arc::new(
                 BasicIdentity::from_signing_key(private_key),
             )));
         }
 
->>>>>>> d5b690b7
         Ok(
             Self {
                 identity: Rc::new(RefCell::new(identity)),
@@ -348,13 +341,6 @@
             });
 
             let mut identity_guard = self.identity.borrow_mut();
-<<<<<<< HEAD
-            *identity_guard = ArcIdentityType::Delegated(Arc::new(DelegatedIdentity::new(
-                user_public_key.clone(),
-                Box::new(self.key.as_arc_identity()),
-                delegations.clone(),
-            )?));
-=======
             *identity_guard = ArcIdentityType::Delegated(Arc::new(
                 DelegatedIdentity::new_unchecked(
                     user_public_key.clone(),
@@ -362,7 +348,6 @@
                     delegations.clone(),
                 )
             ));
->>>>>>> d5b690b7
         }
 
         if let Some(w) = self.idp_window.borrow_mut().take() {
